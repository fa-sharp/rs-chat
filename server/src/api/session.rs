--- conflicted
+++ resolved
@@ -63,13 +63,8 @@
 ) -> Result<Json<SessionIdResponse>, ApiError> {
     let id = ChatDbService::new(&mut db)
         .create_session(NewChatRsSession {
-<<<<<<< HEAD
             user_id: &user_id,
-            title: "New Chat",
-=======
-            user_id: &user.id,
             title: DEFAULT_SESSION_TITLE,
->>>>>>> 82af6867
         })
         .await?;
 
